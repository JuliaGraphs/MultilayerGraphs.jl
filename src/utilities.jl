--- conflicted
+++ resolved
@@ -98,10 +98,6 @@
 - `T`: the return type when called `δk[i,j]`.
 
 ### CONSTRUCTORS
-<<<<<<< HEAD
-
-=======
->>>>>>> d47da55e
 
     δk{T}(N::Int64) where {T <: Number}
 
@@ -112,7 +108,7 @@
     representation::Matrix{Int64}
 
     # Inner constructor that only requires N and the eltype.
-    
+
     function δk{T}(N::Int64) where {T<:Number}
         out = new{T}(N)
         representation = [out[h, k] for h in 1:N, k in 1:N]
@@ -123,13 +119,13 @@
 
 """
     δk(N::Int64)
-    
+
 Outer constructor that only requires `N`.
 """
 δk(N::Int64) = δk{Int64}(N)
 
 """
-    getindex(d::δk{T}, h::Int64, k::Int64) where T 
+    getindex(d::δk{T}, h::Int64, k::Int64) where T
 
 `getindex` dispatch that allows to easily construct the `representation` field of `δ_Ω` inside its inner constructor.
 """
@@ -276,7 +272,7 @@
 """
 function get_diagonal_elements(arr::Array{T,N}) where {T,N}
     output = similar(arr)
-    
+
     for cart_idx in CartesianIndices(arr)
         vertices_indexes = Tuple(cart_idx)[1:2]
         layers_indexes = Tuple(cart_idx)[3:4]
@@ -380,12 +376,12 @@
 
     n = length(indegree_sequence)
 
-    n == length(outdegree_sequence) || return false 
+    n == length(outdegree_sequence) || return false
 
     sum(indegree_sequence) == sum(outdegree_sequence) || return false
 
     _sortperm = sortperm(indegree_sequence, rev = true)
-    
+
     sorted_indegree_sequence = indegree_sequence[_sortperm]
     sorted_outdegree_sequence = outdegree_sequence[_sortperm]
 
@@ -407,7 +403,7 @@
     # Similarly for `outdegree_min_sum`.
 
     @inbounds for r = 1:(n - 1)
-        
+
         indegree_sum += sorted_indegree_sequence[r]
         outdegree_min_sum = sum([min(sorted_outdegree_sequence[i], r-1) for i in 1:r])
         cum_min = sum([min(sorted_outdegree_sequence[i], r) for i in (1+r):n])
@@ -421,7 +417,7 @@
 end
 
 """
-    _random_undirected_configuration(empty_mg::M, degree_sequence::Vector{ <: Integer}) where {T,U,M <: MultilayerGraph{T,U}}   
+    _random_undirected_configuration(empty_mg::M, degree_sequence::Vector{ <: Integer}) where {T,U,M <: MultilayerGraph{T,U}}
 
 Internal function. Returns a `MultilayerEdge` list compatible with `empty_mg`, using a relatively inefficient algorithm.
 """
@@ -445,8 +441,8 @@
                try
                     dsts = nothing
                     if allow_self_loops
-                        dsts = sample(collect(keys(mvs_degree_dict)), mvs_degree_dict[src]; replace = false) # This would be correct  but we have no "isgraphical" function that takes into account self loops. This section of the code is thus disabled. 
-                    else 
+                        dsts = sample(collect(keys(mvs_degree_dict)), mvs_degree_dict[src]; replace = false) # This would be correct  but we have no "isgraphical" function that takes into account self loops. This section of the code is thus disabled.
+                    else
                         dsts = sample(collect(setdiff(keys(mvs_degree_dict), [src])), mvs_degree_dict[src]; replace = false)
                     end
 
@@ -459,7 +455,7 @@
                         end
 
                         descriptor = get_subgraph_descriptor(empty_mg, src.layer, dst.layer)
-                        
+
                         push!(edge_list, MultilayerEdge(src, dst, descriptor.default_edge_weight(src,dst), descriptor.default_edge_metadata(src,dst)))
                     end
 
@@ -473,7 +469,7 @@
                 end
             else
                 continue
-            end 
+            end
         end
         success = length(mvs_degree_dict) == 0
     end
@@ -499,34 +495,34 @@
         @info "Looping through wirings to find one that works..."
         # Loop until a successful wiring is found
         while !success
-    
+
             mvs_indegree_dict = Dict(mv => indeg for (mv,indeg) in zip(mvs,indegree_sequence) if indeg != 0)
             mvs_outdegree_dict = Dict(mv => outdeg for (mv,outdeg) in zip(mvs,outdegree_sequence) if outdeg != 0)
             edge_list = MultilayerEdge[]
             for src in mvs
-    
+
                 if src in keys(mvs_outdegree_dict)
                    try
                         dsts = nothing
                         if allow_self_loops
-                            dsts = sample(collect(keys(mvs_indegree_dict)), mvs_outdegree_dict[src]; replace = false) # This would be correct  but we have no "isgraphical" function that takes into account self loops. This section of the code is thus disabled. 
-                        else 
+                            dsts = sample(collect(keys(mvs_indegree_dict)), mvs_outdegree_dict[src]; replace = false) # This would be correct  but we have no "isgraphical" function that takes into account self loops. This section of the code is thus disabled.
+                        else
                             dsts = sample(collect(setdiff(keys(mvs_indegree_dict), [src])), mvs_outdegree_dict[src]; replace = false)
                         end
-    
+
                         for dst in dsts
-    
+
                             mvs_indegree_dict[dst] = mvs_indegree_dict[dst] - 1
-    
+
                             if mvs_indegree_dict[dst] == 0
                                 delete!(mvs_indegree_dict, dst)
                             end
-    
+
                             descriptor = get_subgraph_descriptor(empty_mg, src.layer, dst.layer)
-                            
+
                             push!(edge_list, MultilayerEdge(src, dst, descriptor.default_edge_weight(src,dst), descriptor.default_edge_metadata(src,dst)))
                         end
-    
+
                         delete!(mvs_outdegree_dict, src)
                     catch e
                         if cmp(e.msg,"Cannot draw more samples without replacement.") == 0
@@ -539,14 +535,14 @@
                     continue
                 end
             end
-            success = length(mvs_indegree_dict) == 0 && length(mvs_outdegree_dict) == 0 
+            success = length(mvs_indegree_dict) == 0 && length(mvs_outdegree_dict) == 0
         end
     return edge_list
 end
 
 
 """
-    cartIndexTovecIndex(cart_index::CartesianIndex, tensor_size::NTuple{N, <: Integer} ) where N   
+    cartIndexTovecIndex(cart_index::CartesianIndex, tensor_size::NTuple{N, <: Integer} ) where N
 
 Internal function. Converts `cart_index` to an integer index such that it corresponds to the same element under flattening of the tensor whose size is `tensor_size`.
 """
@@ -557,9 +553,9 @@
     havel_hakimi_(empty_graph::SimpleGraph, degree_sequence::Vector{<:Integer})
 
 Returns a simple graph with a given finite degree sequence of non-negative integers generated via the Havel-Hakimi algorithm which works as follows:
-1. successively connect the node of highest degree to other nodes of highest degree; 
+1. successively connect the node of highest degree to other nodes of highest degree;
 2. sort the remaining nodes by degree in decreasing order;
-3. repeat the procedure. 
+3. repeat the procedure.
 
 ## References
 1. [Hakimi (1962)](https://doi.org/10.1137/0110037)
@@ -568,13 +564,13 @@
 function havel_hakimi_(empty_graph::SimpleGraph, degree_sequence::Vector{<:Integer}) # Please think about a decent name!
     # Check whether the given degree sequence contains only non-negative integers
     !any(degree -> degree < 0, degree_sequence) || throw(ArgumentError("The degree sequence (degree_sequence) is invalid: it must contain non-negative integers only."))
-    # Check whether the given degree sequence is compatible with the given multilayer graph 
-    nv(empty_graph) == length(degree_sequence) || throw(ArgumentError("The degree sequence (degree_sequence) and the multilayer graph (empty_mg) are incompatible: the length of the degree sequence doesn't coincide with the number of vertices.")) 
-    # Check whether the given degree sequence is graphical 
-    isgraphical(degree_sequence) || throw(ArgumentError("The degree sequence (degree_sequence) is invalid: it must be graphical (i.e. realizable in a simple graph).")) 
-    # Check whether the given multilayer graph is undirected 
+    # Check whether the given degree sequence is compatible with the given multilayer graph
+    nv(empty_graph) == length(degree_sequence) || throw(ArgumentError("The degree sequence (degree_sequence) and the multilayer graph (empty_mg) are incompatible: the length of the degree sequence doesn't coincide with the number of vertices."))
+    # Check whether the given degree sequence is graphical
+    isgraphical(degree_sequence) || throw(ArgumentError("The degree sequence (degree_sequence) is invalid: it must be graphical (i.e. realizable in a simple graph)."))
+    # Check whether the given multilayer graph is undirected
     !is_directed(empty_mg) || throw(ArgumentError("The multilayer graph (empty_mg) is invalid: it must be undirected."))
-    # Get all the multilayer vertices from the empty multilayer graph 
+    # Get all the multilayer vertices from the empty multilayer graph
     ##mvs = mv_vertices(empty_mg)
     # Get the length of the degree sequence
     ##n = length(degree_sequence)
