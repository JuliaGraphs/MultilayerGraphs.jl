"""
    MultilayerDiGraph{T, U} <: AbstractMultilayerDiGraph{T,U}

A concrete type that can represent a general directed multilayer graph.

# FIELDS

- `adjacency_tensor::Array{U, 4}`: the 4-dimensional tensor that encodes all (weighted) connections within the graph. adjacency_tensor[1,2,3,4] encodes the strength of the (directed or undirected) link between node 1 in layer 3 and node 2 in layer 4.
- `layers::OrderedDict{ Tuple{Int64,Int64}, Layer{T,U,G}}`: the ordered dictionary containing all the layers of the multilayer graph. Their underlying graphs must be all directed.
- `interlayers::OrderedDict{ Tuple{Int64,Int64}, Interlayer{T,U}}`: the ordered dictionary containing all the interlayers of the multilayer graph. Their underlying graphs must be all directed.
"""
mutable struct MultilayerDiGraph{T,U} <: AbstractMultilayerDiGraph{T,U}
    adjacency_tensor::Array{U,4}
    layers::OrderedDict{Tuple{Int64,Int64},Layer{T,U}}
    interlayers::OrderedDict{Tuple{Int64,Int64},Interlayer{T,U}}
end

@traitimpl IsDirected{MultilayerDiGraph}

"""
    MultilayerDiGraph(num_layers::Int64, n_nodes::Int64, min_edges::Int64, max_edges::Int64, graph_types::Vector{DataType})

<<<<<<< HEAD
Return a random `MultilayerDiGraph` with `num_layers` layers, `n_nodes` nodes and each `Layer` and `Interlayer` has a random number of edges between `min_edges` and `max_edges`. `Layers` and `Interlayers`' underlying graph type is randomly chosen among `graph_types`..
=======
Return a random `MultilayerDiGraph` with `num_layers` layers, `n_nodes` nodes and each `Layer` and `Interlayer` has a random number of edges between `min_edges` and `max_edges`. `Layers` and `Interlayers` have parametric type `graph_types`.
>>>>>>> 3f6ef488
"""
function MultilayerDiGraph(
    num_layers::Int64,
    n_nodes::Int64,
    min_edges::Int64,
    max_edges::Int64,
    graph_types::Vector{DataType},
)

    #TODO: this method requires that all Graphs.jl extensions are such that:
    # The first type parameter of graphs types is the type of the nodes, like the T in SimpleGraph{T};
    # all graph types have a random constructor with signature (nv::Int64, ne::Int64)
    # all graph types have an empty constructor with signature ()
    all([istrait(IsDirected{graph_type}) for graph_type in graph_types]) || throw(ErrorException("Not all graph types in argument `graph_types` are directed."))
    T = get_common_type([graph_type.parameters[1] for graph_type in graph_types])
    U = get_common_type(
        eltype.([adjacency_matrix(graph_type()) for graph_type in graph_types])
    )

    layers = Layer{T,U}[]
    for i in 1:num_layers
        graph_type = rand(graph_types)
        push!(
            layers,
            Layer(Symbol("layer_$i"), graph_type(n_nodes, rand(min_edges:max_edges)); U=U),
        )
    end

    interlayers_idxs = [(i, j) for i in 1:(num_layers - 1) for j in (i + 1):num_layers]
    interlayers = [
        Interlayer(
            n_nodes,
            Symbol("interlayer_$(i)_$(j)"),
            Symbol("layer_$(i)"),
            Symbol("layer_$(j)"),
            rand(graph_types),
            rand(min_edges:max_edges);
            U=U,
        ) for (i, j) in interlayers_idxs
    ]
    return MultilayerDiGraph(layers, interlayers)::MultilayerDiGraph{T,U}
end

@traitimpl IsWeighted{MultilayerDiGraph}

"""
    MultilayerDiGraph(n_nodes::Int64, T::Type{ <: Number}, U::Type{ <: Number} )

Return a MultilayerDiGraph with `n_nodes` of type `T` nodes and an adjacency tensor eltype `U`. Use this constructor and then add Layers and Interlayers via the `add_layer!` and `add_interlayer!` methods.
"""
function MultilayerDiGraph(n_nodes::Int64, T::Type{<:Number}, U::Type{<:Number})
    adjacency_tensor = zeros(U, n_nodes, n_nodes, 0, 0)
    return MultilayerDiGraph(
        adjacency_tensor,
        OrderedDict{Tuple{Int64,Int64},Layer{T,U}}(),
        OrderedDict{Tuple{Int64,Int64},Interlayer{T,U}}(),
    )
end

"""
    MultilayerDiGraph(layers::Vector{ <: Layer{T,U}};  default_interlayer::String  = "multiplex") where {T,U} 

Construct a MultilayerDiGraph with layers `layers` and all interlayers of type `default_interlayer` (only "multiplex" is allowed).
"""
function MultilayerDiGraph(
    layers::Vector{<:Layer{T,U}}; default_interlayer::String="multiplex"
) where {T,U}
    return MultilayerDiGraph(
        layers, Interlayer{T,U}[]; default_interlayer=default_interlayer
    )
end

"""
    MultilayerDiGraph(layers::Vector{ <: Layer{T,U }}, specified_interlayers::Vector{ <: Interlayer{T,U}};  default_interlayer::String  = "multiplex") where {T, U} 

Construct a MultilayerDiGraph with layers given by `layers`. The interlayers will be constructed by default according to `default_interlayer` (only `"multiplex"` is allowed), except for those specified in `specified_interlayers`.
"""
function MultilayerDiGraph(
    layers::Vector{<:Layer{T,U}},
    specified_interlayers::Vector{<:Interlayer{T,U}};
    default_interlayer::String="multiplex",
) where {T,U}
    # Check that all layers and specified interlayers are directed
    specified_subgraphs = vcat(layers, specified_interlayers)
    all([
        istrait(IsDirected{typeof(subgraph.graph)}) for subgraph in specified_subgraphs
    ]) || throw(
        ErrorException(
            "Not all the underlying layers' and interlayers' graphs are directed."
        ),
    )

    num_nodes = nv(layers[1])
    multilayerdigraph = MultilayerDiGraph(num_nodes, T, U)

    for layer in layers
        add_layer!(
            multilayerdigraph, layer; new_default_interlayers_type=default_interlayer
        )
    end

    if !isnothing(specified_interlayers)
        for interlayer in specified_interlayers
            specify_interlayer!(multilayerdigraph, interlayer)
        end
    end

    return multilayerdigraph
end




"""
    specify_interlayer!(mg::M, layer_1::Symbol, layer_2::Symbol, graph::G; new_interlayer_name::Symbol, symmetric_interlayer_name::Symbol ,  forbidden_vertices::Tuple{Vararg{MultilayerVertex{T}}}, forbidden_edges::Tuple{Vararg{NTuple{2, MultilayerVertex{T}}}} ) where { T, U, G<: AbstractGraph{T}, M <: MultilayerDiGraph{T,U}}

Specify an interlayer which is represented by `graph` between `layer_1` and `layer_2`. The Interlayer's name can be specified via `new_interlayer_name`, as the name of its corresponding Interlayer between `layer_2` and `layer_1` (via the `symmetric_interlayer_name`) which is the same graph just with the adjacency matrix reordered.
"""
function specify_interlayer!(
    mg::M,
    layer_1::Symbol,
    layer_2::Symbol,
    graph::G;
    new_interlayer_name::String="interlayer_$(layer_1)_$(layer_2)",
    symmetric_interlayer_name::String="interlayer_$(layer_2)_$(layer_1)",
    forbidden_vertices::Tuple{Vararg{MultilayerVertex{T}}},
    forbidden_edges::Tuple{Vararg{NTuple{2,MultilayerVertex{T}}}},
) where {T,U,G<:AbstractGraph{T},M<:MultilayerDiGraph{T,U}} # 
    istrait(isDirected{G}) || throw(
        ErrorException(
            "The new interlayer's underlying graph $(graph) is undirected, so it is not compatible with a `MultilayerDiGraph`.",
        ),
    )
    interlayer = Interlayer(
        Symbol(new_interlayer_name),
        layer_1,
        layer_2,
        graph;
        forbidden_vertices=forbidden_vertices,
        forbidden_edges=forbidden_edges,
    )
    return specify_interlayer!(
        mg, interlayer; symmetric_interlayer_name=symmetric_interlayer_name
    )
end



"""
    add_edge!(mg::M, src::V, dst::V, weight::U) where { T, U <: Real, M <: MultilayerDiGraph{T,U}, V <: MultilayerVertex{T}}

Add edge from `src` to `dst` with weight `weight` to `mg`.
"""
function Graphs.add_edge!(
    mg::M, src::V, dst::V, weight::U
) where {T,U<:Real,M<:MultilayerDiGraph{T,U},V<:MultilayerVertex{T}}
    if !(has_vertex(mg, src) && has_vertex(mg, dst))
        return false
    end

    src_layer_cartIdxs, _src_layer = get_layer(mg, src.layer)
    dst_layer_cartIdxs, _dst_layer = get_layer(mg, dst.layer)
    added = false
    if _src_layer == _dst_layer
        layerContainingEdge_cartIdxs, layerContainingEdge = get_layer(mg, _src_layer.name)
        istrait(IsWeighted{typeof(layerContainingEdge.graph)}) || throw(
            ErrorException(
                "You are trying to add a weighted edge to an unweighted layer. If you are convinced that the graph type of the layer to which the two vertices $(src) and $(dst) belong is weighted, then please submit an issue so that we may give the `IsWeighted` trait to the graph type.",
            ),
        )
        added = add_edge!(layerContainingEdge, src, dst, weight)
        if added
            mg.adjacency_tensor[
                src.node, dst.node, src_layer_cartIdxs[1], src_layer_cartIdxs[1]
            ] = weight
            return true
        else
            return false
        end
    else
        interlayerContainingEdge_cartIdxs, interlayerContainingEdge = get_interlayer(
            mg, _src_layer.name, _dst_layer.name
        )
        interlayerSymmetricContainingEdge_cartIdxs, interlayerSymmetricContainingEdge = get_interlayer(
            mg, _dst_layer.name, _src_layer.name
        )
        istrait(IsWeighted{typeof(interlayerContainingEdge.graph)}) &&
            istrait(IsWeighted{typeof(interlayerSymmetricContainingEdge.graph)}) || throw(
            ErrorException(
                "You are trying to add a weighted edge to an unweighted interlayer. If you are convinced that the graph type of the interlayer to which the two vertices $(src) and $(dst) belong is weighted, then please submit an issue so that we may give the `IsWeighted` trait to the graph type.",
            ),
        )

        added = add_edge!(interlayerContainingEdge, src, dst, weight)
        added_symmetric = add_edge!(interlayerSymmetricContainingEdge, src, dst, weight)

        added == added_symmetric || throw(
            ErrorException(
                "add_edge!; While adding and edge to an interlayer and its symmetric, one of the two already has/hasn't the said edge while the other doesn't/does. This implies that the multilayer has been corrupted. If you didn't modify its fields without relying on the provided API, please file an issue.",
            ),
        )

        if added && added_symmetric
            mg.adjacency_tensor[
                src.node, dst.node, src_layer_cartIdxs[1], dst_layer_cartIdxs[1]
            ] = weight
            return true
        else
            return false
        end
    end
    return added
end

"""
    add_edge!(mg::M, src::V, dst::V, weight::U) where { T, U <: Real, M <: MultilayerDiGraph{T,U}, V <: MultilayerVertex{T}}

Add edge from `src` to `dst` with weight `one(T)` to `mg`.
"""
function Graphs.add_edge!(
    mg::M, src::V, dst::V
) where {T,U<:Real,M<:MultilayerDiGraph{T,U},V<:MultilayerVertex{T}}
    if !(has_vertex(mg, src) && has_vertex(mg, dst))
        return false
    end

    src_layer_cartIdxs, _src_layer = get_layer(mg, src.layer)
    dst_layer_cartIdxs, _dst_layer = get_layer(mg, dst.layer)
    added = false
    if _src_layer == _dst_layer
        layerContainingEdge_cartIdxs, layerContainingEdge = get_layer(mg, _src_layer.name)
        added = add_edge!(layerContainingEdge, src, dst)
        if added
            mg.adjacency_tensor[src.node, dst.node, src_layer_cartIdxs[1], src_layer_cartIdxs[1]] = one(
                U
            )
            return true
        else
            return false
        end
    else
        interlayerContainingEdge_cartIdxs, interlayerContainingEdge = get_interlayer(
            mg, _src_layer.name, _dst_layer.name
        )
        interlayerSymmetricContainingEdge_cartIdxs, interlayerSymmetricContainingEdge = get_interlayer(
            mg, _dst_layer.name, _src_layer.name
        )

        added = add_edge!(interlayerContainingEdge, src, dst)
        added_symmetric = add_edge!(interlayerSymmetricContainingEdge, src, dst)

        added == added_symmetric || throw(
            ErrorException(
                "add_edge!; While adding and edge to an interlayer and its symmetric, one of the two already has/hasn't the said edge while the other doesn't/does. This implies that the multilayer has been corrupted. If you didn't modify its fields without relying on the provided API, please file an issue.",
            ),
        )

        if added && added_symmetric
            mg.adjacency_tensor[src.node, dst.node, src_layer_cartIdxs[1], dst_layer_cartIdxs[1]] = one(
                U
            )
            return true
        else
            return false
        end
    end
    return added
end


"""
    rem_edge!(mg::M, src::V, dst::V) where { T, U, M <: MultilayerDiGraph{T,U}, V <: MultilayerVertex{T}}

Remove edge from `src` to `dst` in `mg`.
"""
function Graphs.rem_edge!(
    mg::M, src::V, dst::V
) where {T,U,M<:MultilayerDiGraph{T,U},V<:MultilayerVertex{T}}
    if !(has_vertex(mg, src) && has_vertex(mg, dst))
        return false
    end

    if !has_edge(mg, src, dst)
        println("The multilayer doesn't have any edge between $src and $dst")
        return false
    end

    src_layer_cartIdxs, _src_layer = get_layer(mg, src.layer)
    dst_layer_cartIdxs, _dst_layer = get_layer(mg, dst.layer)
    if _src_layer == _dst_layer
        layerContainingEdge_cartIdxs, layerContainingEdge = get_layer(mg, _src_layer.name)
        removed = rem_edge!(layerContainingEdge, src, dst)
        if removed
            mg.adjacency_tensor[src.node, dst.node, src_layer_cartIdxs[1], src_layer_cartIdxs[1]] = zero(
                U
            )
            return true
        else
            return false
        end
    else
        interlayerContainingEdge_cartIdxs, interlayerContainingEdge = get_interlayer(
            mg, _src_layer.name, _dst_layer.name
        )
        interlayerSymmetricContainingEdge_cartIdxs, interlayerSymmetricContainingEdge = get_interlayer(
            mg, _dst_layer.name, _src_layer.name
        )

        removed = rem_edge!(interlayerContainingEdge, src, dst)
        removed_symmetric = rem_edge!(interlayerSymmetricContainingEdge, src, dst)

        if removed && removed_symmetric
            mg.adjacency_tensor[src.node, dst.node, src_layer_cartIdxs[1], dst_layer_cartIdxs[1]] = zero(
                U
            )
            return true
        elseif removed == !removed_symmetric
            throw(
                ErrorException(
                    "rem_edge!; While removing and edge to an interlayer and its symmetric, one of the two already has/hasn't the said edge while the other doesn't/does. This implies that the multilayer has been corrupted. If you didn't modify its fields without relying on the provided API, please file an issue.",
                ),
            )
        elseif !removed && !removed_symmetric
            return false
        end
    end
end<|MERGE_RESOLUTION|>--- conflicted
+++ resolved
@@ -20,11 +20,7 @@
 """
     MultilayerDiGraph(num_layers::Int64, n_nodes::Int64, min_edges::Int64, max_edges::Int64, graph_types::Vector{DataType})
 
-<<<<<<< HEAD
 Return a random `MultilayerDiGraph` with `num_layers` layers, `n_nodes` nodes and each `Layer` and `Interlayer` has a random number of edges between `min_edges` and `max_edges`. `Layers` and `Interlayers`' underlying graph type is randomly chosen among `graph_types`..
-=======
-Return a random `MultilayerDiGraph` with `num_layers` layers, `n_nodes` nodes and each `Layer` and `Interlayer` has a random number of edges between `min_edges` and `max_edges`. `Layers` and `Interlayers` have parametric type `graph_types`.
->>>>>>> 3f6ef488
 """
 function MultilayerDiGraph(
     num_layers::Int64,
@@ -85,7 +81,7 @@
 end
 
 """
-    MultilayerDiGraph(layers::Vector{ <: Layer{T,U}};  default_interlayer::String  = "multiplex") where {T,U} 
+    MultilayerDiGraph(layers::Vector{ <: Layer{T,U}};  default_interlayer::String  = "multiplex") where {T,U}
 
 Construct a MultilayerDiGraph with layers `layers` and all interlayers of type `default_interlayer` (only "multiplex" is allowed).
 """
@@ -98,7 +94,7 @@
 end
 
 """
-    MultilayerDiGraph(layers::Vector{ <: Layer{T,U }}, specified_interlayers::Vector{ <: Interlayer{T,U}};  default_interlayer::String  = "multiplex") where {T, U} 
+    MultilayerDiGraph(layers::Vector{ <: Layer{T,U }}, specified_interlayers::Vector{ <: Interlayer{T,U}};  default_interlayer::String  = "multiplex") where {T, U}
 
 Construct a MultilayerDiGraph with layers given by `layers`. The interlayers will be constructed by default according to `default_interlayer` (only `"multiplex"` is allowed), except for those specified in `specified_interlayers`.
 """
@@ -152,7 +148,7 @@
     symmetric_interlayer_name::String="interlayer_$(layer_2)_$(layer_1)",
     forbidden_vertices::Tuple{Vararg{MultilayerVertex{T}}},
     forbidden_edges::Tuple{Vararg{NTuple{2,MultilayerVertex{T}}}},
-) where {T,U,G<:AbstractGraph{T},M<:MultilayerDiGraph{T,U}} # 
+) where {T,U,G<:AbstractGraph{T},M<:MultilayerDiGraph{T,U}} #
     istrait(isDirected{G}) || throw(
         ErrorException(
             "The new interlayer's underlying graph $(graph) is undirected, so it is not compatible with a `MultilayerDiGraph`.",
