--- conflicted
+++ resolved
@@ -16,15 +16,11 @@
 
 **MultilayerGraphs.jl** is a Julia package for the construction, manipulation and analysis of multilayer graphs [extending Graphs.jl](https://juliagraphs.org/Graphs.jl/dev/ecosystem/interface/).
 
-## Overview 
-
-**MultilayerGraphs.jl** implements the mathematical formulation of multilayer graphs proposed by [De Domenico et al. (2013)](https://doi.org/10.1103/PhysRevX.3.041022). It mainly revolves around two custom types, [`MultilayerGraph`](@ref) and [`MultilayerDiGraph`](@ref), encoding undirected and directed multilayer graphs respectively. 
-
-<<<<<<< HEAD
-Roughly speaking, a multilayer graph is a collection of graphs, called *layers*, whose vertices are representations of the same set of nodes, and *interlayers*, i.e the [bipartite graphs](https://en.wikipedia.org/wiki/Bipartite_graph) whose vertices are those of any two layers and whose edges are those between vertices of the same two layers. See below for the distinction between *node* and *vertex*.
-=======
+## Overview
+
+**MultilayerGraphs.jl** implements the mathematical formulation of multilayer graphs proposed by [De Domenico et al. (2013)](https://doi.org/10.1103/PhysRevX.3.041022). It mainly revolves around two custom types, [`MultilayerGraph`](@ref) and [`MultilayerDiGraph`](@ref), encoding undirected and directed multilayer graphs respectively.
+
 Roughly speaking, a multilayer graph is a collection of ***layers***, i.e. graphs whose vertices are representations of the same set of nodes, and ***interlayers***, i.e the [bipartite graphs](https://en.wikipedia.org/wiki/Bipartite_graph) whose vertices are those of any two layers and whose edges are those between vertices of the same two layers. See below for the distinction between ***nodes*** and ***vertices***.
->>>>>>> 2043875e
 
 [`MultilayerGraph`](@ref) and [`MultilayerDiGraph`](@ref) are fully-fledged [Graphs.jl](https://github.com/JuliaGraphs/Graphs.jl) extensions. Both structs are designed so that their layers and interlayers can be of any type (as long as they are Graphs.jl extensions themselves) and they need not be all of the same type. It is anyway required that all layers and interlayers of [`MultilayerGraph`](@ref) and [`MultilayerDiGraph`](@ref) are respectively undirected and directed. Directedness is checked via the `IsDirected` trait defined in Graphs.jl adopting [SimpleTraits.jl](https://github.com/mauro3/SimpleTraits.jl). Since the layers' and interlayers' graph types don't need to be the same, multilayer graph types are considered weighted graphs by default, and thus are assigned the trait `IsWeighted`.
 
@@ -35,13 +31,9 @@
 ```julia
 pkg> add https://github.com/InPhyT/MultilayerGraphs.jl
 ```
-<<<<<<< HEAD
-[Registration](https://github.com/JuliaRegistries/General/pull/66311) is under way.
-=======
 [Registration](https://github.com/JuliaRegistries/General/pull/66311) is in progress.
->>>>>>> 2043875e
-
-## Tutorial 
+
+## Tutorial
 
 Here we illustrate how to define, handle and analyse a [`MultilayerGraph`](@ref) (the directed version is completely analogous).
 
@@ -79,17 +71,13 @@
 As said before, to define a multilayer graph we need to specify its layers and interlayers. We proceed by constructing a layer (see [`Layer`](@ref))
 
 ```julia
-# Construct a layer 
+# Construct a layer
 layer = Layer(:layer_1, SimpleGraph(n_nodes, rand(min_edges:max_edges)); U = Float64)
 ```
 
-<<<<<<< HEAD
-A `Layer` has a name (here `:layer_1`), an underlying graph (`SimpleGraph(n_nodes, rand(min_edges:max_edges))`) and a weight matrix `eltype` `U` (it defaults to the adjacency matrix's `eltype` if the graph in unweighted). To correctly specify a multilayer graph all layers and interlayers must have the same `U`, otherwise the multilayers's adjacency tensor would be poorly specified. Notice that `U` does not need to coincide with the `eltype` of the adjacency matrix of the underlying graph: as far as we know, there is no way to set it explicitly for all Graphs.jl extensions, nor it is required for extensions to implement such feature, so our package converts to `U` the `eltype` of `Layer`s and `Interlayer`s weight (/adjacency) matrices every time they are invoked
-=======
-A `Layer` has a name (here `:layer_1`), an underlying graph (`SimpleGraph(n_nodes, rand(min_edges:max_edges))`) and a weight matrix `eltype` `U` (it defaults to the adjacency matrix's `eltype` if the graph is unweighted). To correctly specify a multilayer graph all layers and interlayers must have the same `U`, otherwise the multilayers's adjacency tensor would be poorly specified. 
+A `Layer` has a name (here `:layer_1`), an underlying graph (`SimpleGraph(n_nodes, rand(min_edges:max_edges))`) and a weight matrix `eltype` `U` (it defaults to the adjacency matrix's `eltype` if the graph is unweighted). To correctly specify a multilayer graph all layers and interlayers must have the same `U`, otherwise the multilayers's adjacency tensor would be poorly specified.
 
 Notice that `U` does not need to coincide with the `eltype` of the adjacency matrix of the underlying graph: as far as we know, there is no way to set it explicitly for all Graphs.jl extensions, nor it is required for extensions to implement such feature, so our package converts to `U` the `eltype` of `Layer`s and `Interlayer`s weight (/adjacency) matrices every time they are invoked
->>>>>>> 2043875e
 
 ```julia
 adjacency_matrix(layers[1])
@@ -131,15 +119,15 @@
 ```nothing
 10×10 SparseMatrixCSC{Float64, Int64} with 18 stored entries:
   ⋅    ⋅    ⋅    ⋅    ⋅    ⋅    ⋅    ⋅    ⋅   1.0
-  ⋅    ⋅    ⋅    ⋅    ⋅   1.0   ⋅   1.0  1.0   ⋅ 
-  ⋅    ⋅    ⋅    ⋅    ⋅   1.0   ⋅    ⋅    ⋅    ⋅ 
+  ⋅    ⋅    ⋅    ⋅    ⋅   1.0   ⋅   1.0  1.0   ⋅
+  ⋅    ⋅    ⋅    ⋅    ⋅   1.0   ⋅    ⋅    ⋅    ⋅
   ⋅    ⋅    ⋅    ⋅    ⋅   1.0  1.0   ⋅    ⋅   1.0
-  ⋅    ⋅    ⋅    ⋅    ⋅   1.0   ⋅    ⋅    ⋅    ⋅ 
-  ⋅   1.0  1.0  1.0  1.0   ⋅    ⋅    ⋅    ⋅    ⋅ 
-  ⋅    ⋅    ⋅   1.0   ⋅    ⋅    ⋅    ⋅    ⋅    ⋅ 
-  ⋅   1.0   ⋅    ⋅    ⋅    ⋅    ⋅    ⋅    ⋅    ⋅ 
-  ⋅   1.0   ⋅    ⋅    ⋅    ⋅    ⋅    ⋅    ⋅    ⋅ 
- 1.0   ⋅    ⋅   1.0   ⋅    ⋅    ⋅    ⋅    ⋅    ⋅ 
+  ⋅    ⋅    ⋅    ⋅    ⋅   1.0   ⋅    ⋅    ⋅    ⋅
+  ⋅   1.0  1.0  1.0  1.0   ⋅    ⋅    ⋅    ⋅    ⋅
+  ⋅    ⋅    ⋅   1.0   ⋅    ⋅    ⋅    ⋅    ⋅    ⋅
+  ⋅   1.0   ⋅    ⋅    ⋅    ⋅    ⋅    ⋅    ⋅    ⋅
+  ⋅   1.0   ⋅    ⋅    ⋅    ⋅    ⋅    ⋅    ⋅    ⋅
+ 1.0   ⋅    ⋅   1.0   ⋅    ⋅    ⋅    ⋅    ⋅    ⋅
 ```
 
 It is a 4 block matrix where the first `n_nodes` rows and columns refer to `:layer_1`'s vertices, while the last `n_nodes` rows and columns refer to `:layer_2`'s vertices.
@@ -147,9 +135,9 @@
 We may define more `Interlayer`s for future use:
 
 ```julia
-interlayers = [ 
-                Interlayer(n_nodes, :interlayer_layer_1_layer_2, :layer_1, :layer_2, SimpleGraph{Int64}, rand(min_edges:max_edges); U = Float64), 
-                Interlayer(n_nodes, :interlayer_layer_1_layer_3, :layer_1, :layer_3, SimpleWeightedGraph{Int64,Float64}, rand(min_edges:max_edges)) 
+interlayers = [
+                Interlayer(n_nodes, :interlayer_layer_1_layer_2, :layer_1, :layer_2, SimpleGraph{Int64}, rand(min_edges:max_edges); U = Float64),
+                Interlayer(n_nodes, :interlayer_layer_1_layer_3, :layer_1, :layer_3, SimpleWeightedGraph{Int64,Float64}, rand(min_edges:max_edges))
               ]
 ```
 
@@ -195,7 +183,7 @@
                                         )
 ```
 
-Let's explore some properties of the `MultilayerGraph` struct. 
+Let's explore some properties of the `MultilayerGraph` struct.
 
 #### Layers
 
@@ -232,7 +220,7 @@
 
 ```julia
 symmetric_interlayer = get_symmetric_interlayer(multilayergraph.interlayers[(1,2)])
-symmetric_interlayer == multilayergraph.interlayers[(2,1)] 
+symmetric_interlayer == multilayergraph.interlayers[(2,1)]
 ```
 ```nothing
 true
@@ -337,20 +325,20 @@
  MultilayerEdge{MultilayerVertex{Int64}, Int64}(MultilayerVertex{Int64}(2, :layer_1), MultilayerVertex{Int64}(5, :layer_1), 1)
  MultilayerEdge{MultilayerVertex{Int64}, Int64}(MultilayerVertex{Int64}(3, :layer_1), MultilayerVertex{Int64}(5, :layer_1), 1)
  MultilayerEdge{MultilayerVertex{Int64}, Float64}(MultilayerVertex{Int64}(1, :layer_2), MultilayerVertex{Int64}(1, :layer_2), 0.7188425521261754)
- MultilayerEdge{MultilayerVertex{Int64}, Float64}(MultilayerVertex{Int64}(2, :layer_2), MultilayerVertex{Int64}(3, :layer_2), 0.9012061650463197) 
- MultilayerEdge{MultilayerVertex{Int64}, Float64}(MultilayerVertex{Int64}(2, :layer_2), MultilayerVertex{Int64}(4, :layer_2), 0.6163304419976594) 
- MultilayerEdge{MultilayerVertex{Int64}, Float64}(MultilayerVertex{Int64}(3, :layer_2), MultilayerVertex{Int64}(5, :layer_2), 1.0046265072746847) 
- MultilayerEdge{MultilayerVertex{Int64}, Float64}(MultilayerVertex{Int64}(1, :layer_3), MultilayerVertex{Int64}(2, :layer_3), 0.2819477742859873) 
+ MultilayerEdge{MultilayerVertex{Int64}, Float64}(MultilayerVertex{Int64}(2, :layer_2), MultilayerVertex{Int64}(3, :layer_2), 0.9012061650463197)
+ MultilayerEdge{MultilayerVertex{Int64}, Float64}(MultilayerVertex{Int64}(2, :layer_2), MultilayerVertex{Int64}(4, :layer_2), 0.6163304419976594)
+ MultilayerEdge{MultilayerVertex{Int64}, Float64}(MultilayerVertex{Int64}(3, :layer_2), MultilayerVertex{Int64}(5, :layer_2), 1.0046265072746847)
+ MultilayerEdge{MultilayerVertex{Int64}, Float64}(MultilayerVertex{Int64}(1, :layer_3), MultilayerVertex{Int64}(2, :layer_3), 0.2819477742859873)
  MultilayerEdge{MultilayerVertex{Int64}, Float64}(MultilayerVertex{Int64}(2, :layer_3), MultilayerVertex{Int64}(4, :layer_3), 0.40111133874926597)
- MultilayerEdge{MultilayerVertex{Int64}, Float64}(MultilayerVertex{Int64}(3, :layer_3), MultilayerVertex{Int64}(4, :layer_3), 0.9498077050078636) 
- MultilayerEdge{MultilayerVertex{Int64}, Float64}(MultilayerVertex{Int64}(1, :layer_3), MultilayerVertex{Int64}(5, :layer_3), 0.9618455695308973) 
+ MultilayerEdge{MultilayerVertex{Int64}, Float64}(MultilayerVertex{Int64}(3, :layer_3), MultilayerVertex{Int64}(4, :layer_3), 0.9498077050078636)
+ MultilayerEdge{MultilayerVertex{Int64}, Float64}(MultilayerVertex{Int64}(1, :layer_3), MultilayerVertex{Int64}(5, :layer_3), 0.9618455695308973)
  ⋮
 ```
 
 The implementation of `MultilayerEdge` is
 
 ```julia
-struct MultilayerEdge{ T <: MultilayerVertex, U <: Union{ <: Real, Nothing}} <: AbstractMultilayerEdge{T} # AbstractMultilayerEdge{T} subtypes AbstractEdge 
+struct MultilayerEdge{ T <: MultilayerVertex, U <: Union{ <: Real, Nothing}} <: AbstractMultilayerEdge{T} # AbstractMultilayerEdge{T} subtypes AbstractEdge
     src::T    # The source vertex
     dst::T    # The destination vertex
     weight::U # The edge weight. Can be `nothing` to signify an unweighted edge, or a Real
@@ -359,7 +347,7 @@
 
 #### Other Example APIs
 
-Let's showcase some other key functionalities. 
+Let's showcase some other key functionalities.
 
 ##### Get the node type
 
@@ -409,7 +397,7 @@
 0.0
 ```
 
-##### Add an edge 
+##### Add an edge
 
 We may add an edge using the `add_edge!` function. Since the interlayer we are adding the edge has an unweighted underlying graph (we will say that the interlayer is unweighted), we have to add an unweighted edge, so we don't specify the weight after the vertices. The adjacency tensor will be updated with a `one(U)` in the correct position. `add_edge!` mimics the behaviour of the analogous function in Graphs.jl
 
@@ -429,9 +417,9 @@
 true
 ```
 
-##### Get the inneighbors 
-
-To get all the inneighbors of a vertex we just need to write 
+##### Get the inneighbors
+
+To get all the inneighbors of a vertex we just need to write
 
 ```julia
 inneighbors(multilayergraph, MultilayerVertex(1, :layer_1))
@@ -472,7 +460,7 @@
 ```julia
 get_overlay_monoplex_graph(multilayergraph)
 ```
-```nothing 
+```nothing
 {5, 8} undirected simple Int64 graph with Float64 weights
 ```
 
@@ -481,18 +469,14 @@
 Get the global clustering coefficient where triplets are weighted by how many layers they span
 
 ```julia
-w =  [1/3, 1/3, 1/3] 
+w =  [1/3, 1/3, 1/3]
 multilayer_weighted_global_clustering_coefficient(multilayergraph,w)
 ```
-```nothing 
+```nothing
 0.12667622867320916
 ```
 
-<<<<<<< HEAD
-The first component of `w` is the weight associated to triplets that are contained in one layer, the second component to triplets whose vertices are spread across exactly two layers, the third to triplets whose vertices are spread across exactly three layers. Weights must sum to 1.0 . When they are all equal (like in this example), the weighted global clustering coefficient coincides with the global clustering coefficient. 
-=======
-The first component of `w` is the weight associated to triplets that are contained in one layer, the second component to triplets whose vertices are spread across exactly two layers, the third to triplets whose vertices are spread across exactly three layers. Weights must sum to `1.0`. When they are all equal (like in this example), the weighted global clustering coefficient coincides with the global clustering coefficient. 
->>>>>>> 2043875e
+The first component of `w` is the weight associated to triplets that are contained in one layer, the second component to triplets whose vertices are spread across exactly two layers, the third to triplets whose vertices are spread across exactly three layers. Weights must sum to `1.0`. When they are all equal (like in this example), the weighted global clustering coefficient coincides with the global clustering coefficient.
 
 #### Eigenvector Centrality
 
@@ -502,7 +486,7 @@
 # The returned values are: the eigenvector centrality and the relative error at each iteration, that is, the summed absolute values of the componentwise differences between the centrality computed at the current iteration minus the centrality computed at the previous iteration.
 eig_centrality, errs = eigenvector_centrality(multilayergraph; norm = "n", tol = 1e-3)
 ```
-```nothing 
+```nothing
 ([0.260450377858897 0.02358226618172732 0.08408641909534659; 0.6517125919818912 0.646849109975291 0.25212976452498587; … ; 0.21160486454350666 0.24850764907380082 0.2809259415084613; 0.5089709123112656 0.27775286552140954 0.22663014660085468], [10.000000000000004, 0.7095737447337795, 0.329314405320397, 0.16256401870083886, 0.07860800793625616, 0.04125218689190476, 0.021191358681432643, 0.011056758224944913, 0.006831972142635288, 0.0035133270128280235, 0.0024675719418019056, 0.0013403531942171656, 0.0009739276503972424])
 ```
 
@@ -536,12 +520,12 @@
 
 ## How to Contribute
 
-If you wish to change or add some functionality, please file an [issue](https://github.com/InPhyT/MultilayerGraphs.jl/issues). 
-
-## How to Cite 
+If you wish to change or add some functionality, please file an [issue](https://github.com/InPhyT/MultilayerGraphs.jl/issues).
+
+## How to Cite
 
 If you use this package in your work, please cite this repository using the metadata in [`CITATION.bib`](https://github.com/InPhyT/MultilayerGraphs.jl/blob/main/CITATION.bib).
 
-## References 
+## References
 
 De Domenico et al. (2013) [Mathematical Formulation of Multilayer Networks](https://doi.org/10.1103/PhysRevX.3.041022). *Physical Review X*