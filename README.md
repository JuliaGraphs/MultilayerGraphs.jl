# MultilayerGraphs.jl 

[![License: MIT](https://img.shields.io/badge/License-MIT-green.svg)](https://github.com/InPhyT/MultilayerGraphs.jl/blob/main/LICENSE)
[![Stable](https://img.shields.io/badge/docs-stable-blue.svg)](https://InPhyT.github.io/MultilayerGraphs.jl/stable)
[![Dev](https://img.shields.io/badge/docs-dev-blue.svg)](https://InPhyT.github.io/MultilayerGraphs.jl/dev)
[![Build Status](https://github.com/InPhyT/MultilayerGraphs.jl/actions/workflows/CI.yml/badge.svg?branch=main)](https://github.com/InPhyT/MultilayerGraphs.jl/actions/workflows/CI.yml?query=branch%3Amain)
[![codecov](https://codecov.io/gh/InPhyT/MultilayerGraphs.jl/branch/main/graph/badge.svg?token=Z758JuxDJX)](https://codecov.io/gh/InPhyT/MultilayerGraphs.jl)
[![Coverage Status](https://coveralls.io/repos/github/InPhyT/MultilayerGraphs.jl/badge.svg?branch=main)](https://coveralls.io/github/InPhyT/MultilayerGraphs.jl?branch=main)
[![DOI](https://zenodo.org/badge/XXXXXXXXX.svg)](https://zenodo.org/badge/latestdoi/XXXXXXXXX)

<img align="right" width="215" height="215" src="https://github.com/InPhyT/MultilayerGraphs.jl/blob/main/docs/src/assets/logo.png?raw=true">

**MultilayerGraphs.jl** is a Julia package for the construction, manipulation and analysis of multilayer graphs [extending Graphs.jl](https://juliagraphs.org/Graphs.jl/dev/ecosystem/interface/).

## Overview 

**MultilayerGraphs.jl** implements the mathematical formulation of multilayer graphs proposed by [De Domenico et al. (2013)](https://doi.org/10.1103/PhysRevX.3.041022). It mainly revolves around two custom types, [`MultilayerGraph`](@ref) and [`MultilayerDiGraph`](@ref), encoding undirected and directed multilayer graphs respectively. 

<<<<<<< HEAD
Roughly speaking, a multilayer graph is a collection of graphs, called *layers*, whose vertices are representations of the same set of nodes, and *interlayers*, i.e the [bipartite graphs](https://en.wikipedia.org/wiki/Bipartite_graph) whose vertices are those of any two layers and whose edges are those between vertices of the same two layers.
=======
Roughly speaking, a multilayer graph is a collection of ***layers***, i.e. graphs whose vertices are representations of the same set of nodes, and ***interlayers***, i.e the [bipartite graphs](https://en.wikipedia.org/wiki/Bipartite_graph) whose vertices are those of any two layers and whose edges are those between vertices of the same two layers.
>>>>>>> 2043875e

[`MultilayerGraph`](@ref) and [`MultilayerDiGraph`](@ref) are fully-fledged [Graphs.jl](https://github.com/JuliaGraphs/Graphs.jl) extensions. Both structs are designed so that their layers and interlayers can be of any type (as long as they are Graphs.jl extensions themselves) and they need not be all of the same type. It is anyway required that all layers and interlayers of [`MultilayerGraph`](@ref) and [`MultilayerDiGraph`](@ref) are respectively undirected and directed. Directedness is checked via the `IsDirected` trait defined in Graphs.jl adopting [SimpleTraits.jl](https://github.com/mauro3/SimpleTraits.jl). Since the layers' and interlayers' graph types don't need to be the same, multilayer graph types are considered weighted graphs by default, and thus are assigned the trait `IsWeighted`.

## Installation

Press `]` in the Julia REPL and then

```julia
pkg> add https://github.com/InPhyT/MultilayerGraphs.jl
```
[Registration](https://github.com/JuliaRegistries/General/pull/66311) is under way.

[Registration](https://github.com/JuliaRegistries/General/pull/66311) is in progress. 

## Tutorial 

In the package documentation we have written a [tutorial](https://inphyt.github.io/MultilayerGraphs.jl/stable/#Tutorial) to illustrate how to define, handle and analyse a [`MultilayerGraph`](@ref) (the directed version is completely analogous).

## Future Developments

Here we highlight the major future developments we have currently identified: 
<<<<<<< HEAD
=======

>>>>>>> 2043875e
- [ ] Better integration with [Graphs.jl](https://github.com/JuliaGraphs/Graphs.jl) (e.g. move the `AbstractVertex` to Graphs.jl, standardize graphs constructors, etc.);
- [ ] Better integration with [MetaGraphs.jl](https://github.com/JuliaGraphs/MetaGraphs.jl) and [SimpleValueGraphs.jl](https://github.com/simonschoelly/SimpleValueGraphs.jl). Although it is possible to specify a `MetaGraph` and `SimpleValueGraph` as layer and/or interlayer, they are not yet fully supported (i.e. API may be a little unfit for them). An example using MetaGraphs, SimpleValueGraphs can be found at our announcement post [here]();
- [ ] Optimise the adjacency tensor;
- [ ] More intuitive constructor for `Interlayer`;
- [ ] Implement specialised and simplified API for `MultiplexGraph`;
- [ ] Implement visualisation functionalities;
- [ ] Implement other features and methods for the analysis of multilayer graphs following the scientific literature: 
  - Kivelä et al. (2014) [Multilayer networks](https://doi.org/10.1093/comnet/cnu016). *Journal of Complex Networks*
  - Cozzo et al. (2015) [Structure of triadic relations in multiplex networks](https://doi.org/10.1088/1367-2630/17/7/073029). *New Journal of Physics*
  - De Domenico et al. (2015) [MuxViz: a tool for multilayer analysis and visualization of networks](https://doi.org/10.1093/comnet/cnu038). *Journal of Complex Networks*
  - De Domenico et al. (2015) [Ranking in interconnected multilayer networks reveals versatile nodes](https://doi.org/10.1038/ncomms7868). *Nature Communications*
  - De Domenico (2022) [Multilayer Networks: Analysis and Visualization](https://doi.org/10.1007/978-3-030-75718-2). *Springer Cham*

## How to Contribute

If you wish to change or add some functionality, please file an [issue](https://github.com/InPhyT/MultilayerGraphs.jl/issues). 

## How to Cite 

If you use this package in your work, please cite this repository using the metadata in [`CITATION.bib`](https://github.com/InPhyT/MultilayerGraphs.jl/blob/main/CITATION.bib).

## References 

De Domenico et al. (2013) [Mathematical Formulation of Multilayer Networks](https://doi.org/10.1103/PhysRevX.3.041022). *Physical Review X*<|MERGE_RESOLUTION|>--- conflicted
+++ resolved
@@ -12,15 +12,11 @@
 
 **MultilayerGraphs.jl** is a Julia package for the construction, manipulation and analysis of multilayer graphs [extending Graphs.jl](https://juliagraphs.org/Graphs.jl/dev/ecosystem/interface/).
 
-## Overview 
+## Overview
 
-**MultilayerGraphs.jl** implements the mathematical formulation of multilayer graphs proposed by [De Domenico et al. (2013)](https://doi.org/10.1103/PhysRevX.3.041022). It mainly revolves around two custom types, [`MultilayerGraph`](@ref) and [`MultilayerDiGraph`](@ref), encoding undirected and directed multilayer graphs respectively. 
+**MultilayerGraphs.jl** implements the mathematical formulation of multilayer graphs proposed by [De Domenico et al. (2013)](https://doi.org/10.1103/PhysRevX.3.041022). It mainly revolves around two custom types, [`MultilayerGraph`](@ref) and [`MultilayerDiGraph`](@ref), encoding undirected and directed multilayer graphs respectively.
 
-<<<<<<< HEAD
-Roughly speaking, a multilayer graph is a collection of graphs, called *layers*, whose vertices are representations of the same set of nodes, and *interlayers*, i.e the [bipartite graphs](https://en.wikipedia.org/wiki/Bipartite_graph) whose vertices are those of any two layers and whose edges are those between vertices of the same two layers.
-=======
 Roughly speaking, a multilayer graph is a collection of ***layers***, i.e. graphs whose vertices are representations of the same set of nodes, and ***interlayers***, i.e the [bipartite graphs](https://en.wikipedia.org/wiki/Bipartite_graph) whose vertices are those of any two layers and whose edges are those between vertices of the same two layers.
->>>>>>> 2043875e
 
 [`MultilayerGraph`](@ref) and [`MultilayerDiGraph`](@ref) are fully-fledged [Graphs.jl](https://github.com/JuliaGraphs/Graphs.jl) extensions. Both structs are designed so that their layers and interlayers can be of any type (as long as they are Graphs.jl extensions themselves) and they need not be all of the same type. It is anyway required that all layers and interlayers of [`MultilayerGraph`](@ref) and [`MultilayerDiGraph`](@ref) are respectively undirected and directed. Directedness is checked via the `IsDirected` trait defined in Graphs.jl adopting [SimpleTraits.jl](https://github.com/mauro3/SimpleTraits.jl). Since the layers' and interlayers' graph types don't need to be the same, multilayer graph types are considered weighted graphs by default, and thus are assigned the trait `IsWeighted`.
 
@@ -33,26 +29,23 @@
 ```
 [Registration](https://github.com/JuliaRegistries/General/pull/66311) is under way.
 
-[Registration](https://github.com/JuliaRegistries/General/pull/66311) is in progress. 
+[Registration](https://github.com/JuliaRegistries/General/pull/66311) is in progress.
 
-## Tutorial 
+## Tutorial
 
 In the package documentation we have written a [tutorial](https://inphyt.github.io/MultilayerGraphs.jl/stable/#Tutorial) to illustrate how to define, handle and analyse a [`MultilayerGraph`](@ref) (the directed version is completely analogous).
 
 ## Future Developments
 
-Here we highlight the major future developments we have currently identified: 
-<<<<<<< HEAD
-=======
+Here we highlight the major future developments we have currently identified:
 
->>>>>>> 2043875e
 - [ ] Better integration with [Graphs.jl](https://github.com/JuliaGraphs/Graphs.jl) (e.g. move the `AbstractVertex` to Graphs.jl, standardize graphs constructors, etc.);
 - [ ] Better integration with [MetaGraphs.jl](https://github.com/JuliaGraphs/MetaGraphs.jl) and [SimpleValueGraphs.jl](https://github.com/simonschoelly/SimpleValueGraphs.jl). Although it is possible to specify a `MetaGraph` and `SimpleValueGraph` as layer and/or interlayer, they are not yet fully supported (i.e. API may be a little unfit for them). An example using MetaGraphs, SimpleValueGraphs can be found at our announcement post [here]();
 - [ ] Optimise the adjacency tensor;
 - [ ] More intuitive constructor for `Interlayer`;
 - [ ] Implement specialised and simplified API for `MultiplexGraph`;
 - [ ] Implement visualisation functionalities;
-- [ ] Implement other features and methods for the analysis of multilayer graphs following the scientific literature: 
+- [ ] Implement other features and methods for the analysis of multilayer graphs following the scientific literature:
   - Kivelä et al. (2014) [Multilayer networks](https://doi.org/10.1093/comnet/cnu016). *Journal of Complex Networks*
   - Cozzo et al. (2015) [Structure of triadic relations in multiplex networks](https://doi.org/10.1088/1367-2630/17/7/073029). *New Journal of Physics*
   - De Domenico et al. (2015) [MuxViz: a tool for multilayer analysis and visualization of networks](https://doi.org/10.1093/comnet/cnu038). *Journal of Complex Networks*
@@ -61,12 +54,12 @@
 
 ## How to Contribute
 
-If you wish to change or add some functionality, please file an [issue](https://github.com/InPhyT/MultilayerGraphs.jl/issues). 
+If you wish to change or add some functionality, please file an [issue](https://github.com/InPhyT/MultilayerGraphs.jl/issues).
 
-## How to Cite 
+## How to Cite
 
 If you use this package in your work, please cite this repository using the metadata in [`CITATION.bib`](https://github.com/InPhyT/MultilayerGraphs.jl/blob/main/CITATION.bib).
 
-## References 
+## References
 
 De Domenico et al. (2013) [Mathematical Formulation of Multilayer Networks](https://doi.org/10.1103/PhysRevX.3.041022). *Physical Review X*